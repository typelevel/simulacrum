--- conflicted
+++ resolved
@@ -45,11 +45,7 @@
   scalacOptions in (Compile, console) ~= { _ filterNot { o => o == "-Ywarn-unused-import" || o == "-Xfatal-warnings" } },
   scalacOptions in (Test, console) := (scalacOptions in (Compile, console)).value,
   scalaVersion := Scala211,
-<<<<<<< HEAD
-  crossScalaVersions := Seq("2.10.7", Scala211, "2.12.7", "2.13.0-RC1"),
-=======
-  crossScalaVersions := Seq(Scala211, "2.12.7", "2.13.0-M5"),
->>>>>>> a88ff4dc
+  crossScalaVersions := Seq(Scala211, "2.12.7", "2.13.0-RC1"),
   resolvers ++= Seq(
     Resolver.sonatypeRepo("releases"),
     Resolver.sonatypeRepo("snapshots")
